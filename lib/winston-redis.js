/*
 * winston-redis.js: A fixed-length Redis transport for Winston
 *
 * (C) 2011, Charlie Robbins
 *
 */

var redis = require('redis'),
    winston = require('winston'),
    common = require('winston/lib/winston/common'),
    util = require('util'),
    Stream = require('stream').Stream;

var Redis = exports.Redis = function (options) {
  winston.Transport.call(this, options);

  var self = this;

  options       = options || {};
  options.host  = options.host || 'localhost';
  options.port  = options.port || 6379;

  this.name      = 'redis';
  this.redis     = options.redis || redis.createClient(options.port, options.host, options.config);
  this.json      = options.json !== false;
  this.length    = options.length    || 200;
  this.container = options.container || 'winston';
  this.timestamp = options.timestamp || true;
  this.channel   = options.pchannel || options.channel;
  this.pattern   = options.pattern || !!options.pchannel;
  this.logstash  = options.logstash === true;
  this.expire    = options.expire;
<<<<<<< HEAD
  this.publish_only = options.publish_only;
  this.connected = false;
=======
  this.publish_only    = options.publish_only;
>>>>>>> b5f4fec2

  if (options.auth) {
    this.redis.auth(options.auth);
  }

  // Suppress errors from the Redis client
  this.redis.on('error', function (err) {
    self.emit('error');
  });

  this.redis.on('connect', function (err) {
    self.connected = true;
  });

  if (typeof this.container !== 'function') {
    var container = this.container;
    this.container = function () {
      return container;
    };
  }

  if (this.channel && typeof this.channel !== 'function') {
    var channel = this.channel;
    this.channel = function () {
      return channel;
    };
  }
};

//
// Inherit from `winston.Transport`.
//
util.inherits(Redis, winston.Transport);

//
// Expose the name of this Transport on the prototype
//
Redis.prototype.name = 'redis';

//
// Define a getter so that `winston.transports.Redis`
// is available and thus backwards compatible.
//
winston.transports.Redis = Redis;

//
// ### function log (level, msg, [meta], callback)
// #### @level {string} Level at which to log the message.
// #### @msg {string} Message to log
// #### @meta {Object} **Optional** Additional metadata to attach
// #### @callback {function} Continuation to respond to when complete.
// Core logging method exposed to Winston. Metadata is optional.
//
Redis.prototype.log = function (level, msg, meta, callback) {
  var self = this,
      container = this.container(meta),
      channel = this.channel && this.channel(meta);


  //DANGEROUS
  //Could quietly quench logs
  //if the redis db hasn't been 
  //connected yet.
  if(!this.connected){
    if (callback) callback('Not connected yet', false);
    return;
  }


  var output = common.log({
    level: level,
    message: msg,
    meta: meta,
    timestamp: self.timestamp,
    json: self.json,
    logstash : self.logstash
  });

  if(self.publish_only && channel){
    self.redis.publish(channel, output);
    if (callback) callback(null, true);
    return;
  }

  this.redis.llen(container, function (err, len) {
    if (err) {
      if (callback) callback(err, false);
      return self.emit('error', err);
    }

<<<<<<< HEAD
=======
    var output = common.log({
      level: level,
      message: msg,
      meta: meta,
      timestamp: self.timestamp,
      json: self.json,
      logstash : self.logstash
    });

    if(self.publish_only && channel){
      self.redis.publish(channel, output);
      if (callback) callback(null, true);
      return;
    }

>>>>>>> b5f4fec2
    self.redis.lpush(container, output, function (err) {
      if (err) {
        if (callback) callback(err, false);
        return self.emit('error', err);
      }

      self.redis.ltrim(container, 0, self.length, function () {
        if (err) {
          if (callback) callback(err, false);
          return self.emit('error', err);
        }

        if (channel) {
          self.redis.publish(channel, output);
        }

        // TODO: emit 'logged' correctly,
        // keep track of pending logs.
        self.emit('logged');

        if (callback) callback(null, true);
      });
    });
  });
};

//
// ### function query (options, callback)
// #### @options {Object} Loggly-like query options for this instance.
// #### @callback {function} Continuation to respond to when complete.
// Query the transport. Options object is optional.
//
Redis.prototype.query = function (options, callback) {
  if (typeof options === 'function') {
    callback = options;
    options = {};
  }

  var options = this.normalizeQuery(options),
      start = options.start || 0,
      end = options.rows + start,
      container = this.container(options);

  this.redis.lrange(container, start, end - 1, function (err, results) {
    if (err) return callback(err);

    results = results.map(function (data) {
      var log, time, obj;

      try {
        log = JSON.parse(data);
      } catch (e) {
        return;
      }

      if (typeof log !== 'object' || !log) return;

      time = new Date(log.timestamp);
      if ((options.from && time < options.from)
         || (options.until && time > options.until)) {
        return;
      }

      if (options.fields) {
        obj = {};
        options.fields.forEach(function (key) {
          obj[key] = log[key];
        });
        log = obj;
      }

      return log;
    }).filter(Boolean);

    if (options.order !== 'desc') {
      results = results.reverse();
    }

    callback(null, results);
  });
};

//
// ### function stream (options)
// #### @options {Object} Stream options for this instance.
// Returns a log stream for this transport. Options object is optional.
// This will use Redis' builtin pubsub capabilities.
// http://redis.io/topics/pubsub
//
Redis.prototype.stream = function (options) {
  var self = this,
      options = options || {},
      stream = new Stream,
      container = this.container(options),
      channel = this.channel(options);

  stream.destroy = function () {
    if (this.destroyed) return;

    this.destroyed = true;

    var i = self.subscription.__channels[channel].indexOf(message);
    if (~i) self.subscription.__channels[channel].splice(i, 1);

    if (!self.subscription.__channels[channel].length) {
      self.subscription.punsubscribe(channel);
      delete self.subscription.__channels[channel];
    }

    if (!Object.keys(self.subscription.__channels).length) {
      try {
        self.subscription.end();
        self.subscription.stream.destroy();
      } catch (e) {
        ;
      }
      delete self.subscription;
    }
  };

  if (!this.subscription) {
    this.subscription = redis.createClient(
      this.redis.options.host,
      this.redis.options.port
    );
    this.subscription.__channels = {};
    this.subscription.on('pmessage', function (pattern, channel, message) {
      var listeners = self.subscription.__channels[pattern];
      if (!listeners) return;
      listeners.forEach(function (listener) {
        listener.call(self.subscription, pattern, channel, message);
      });
    });
  }

  if (!this.subscription.__channels[channel]) {
    this.subscription.psubscribe(channel);
    this.subscription.__channels[channel] = [];
  }

  this.subscription.__channels[channel].push(message);

  function message(pattern, channel, message) {
    if (stream.destroyed) return;

    try {
      message = JSON.parse(message);
    } catch (e) {
      return stream.emit('error',
        new Error('Could not parse: "' + message + '".'));
    }

    stream.emit('log', message);
  }

  if (options.start === -1) {
    delete options.start;
  }

  if (options.start == null) {
    return stream;
  }

  this.redis.lrange(container, options.start, -1, function (err, results) {
    if (stream.destroyed) return;

    if (err) {
      return stream.emit('error', err);
    }

    results.forEach(function (log) {
      try {
        stream.emit('log', JSON.parse(log));
      } catch (e) {
        return stream.emit('error',
          new Error('Could not parse: "' + log + '".'));
      }
    });
  });

  return stream;
};<|MERGE_RESOLUTION|>--- conflicted
+++ resolved
@@ -30,12 +30,8 @@
   this.pattern   = options.pattern || !!options.pchannel;
   this.logstash  = options.logstash === true;
   this.expire    = options.expire;
-<<<<<<< HEAD
   this.publish_only = options.publish_only;
   this.connected = false;
-=======
-  this.publish_only    = options.publish_only;
->>>>>>> b5f4fec2
 
   if (options.auth) {
     this.redis.auth(options.auth);
@@ -125,25 +121,7 @@
       if (callback) callback(err, false);
       return self.emit('error', err);
     }
-
-<<<<<<< HEAD
-=======
-    var output = common.log({
-      level: level,
-      message: msg,
-      meta: meta,
-      timestamp: self.timestamp,
-      json: self.json,
-      logstash : self.logstash
-    });
-
-    if(self.publish_only && channel){
-      self.redis.publish(channel, output);
-      if (callback) callback(null, true);
-      return;
-    }
-
->>>>>>> b5f4fec2
+    
     self.redis.lpush(container, output, function (err) {
       if (err) {
         if (callback) callback(err, false);
